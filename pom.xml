<?xml version="1.0" encoding="UTF-8"?>
<!--
  ~ Copyright (c) 2020 , <Pierre Falda> [ pierre@reacted.io ]
  ~ All rights reserved.
  ~
  ~ This source code is licensed under the BSD-style license found in the
  ~ LICENSE file in the root directory of this source tree.
  -->
<project xmlns="http://maven.apache.org/POM/4.0.0" xmlns:xsi="http://www.w3.org/2001/XMLSchema-instance" xsi:schemaLocation="http://maven.apache.org/POM/4.0.0 http://maven.apache.org/xsd/maven-4.0.0.xsd">
    <modelVersion>4.0.0</modelVersion>

    <groupId>io.reacted</groupId>
    <artifactId>reacted-all</artifactId>
    <packaging>pom</packaging>
    <version>1.4.7-SNAPSHOT</version>

    <name>ReActed</name>
    <description>
        Java actor framework for building replayable microservices based applications in a distributed and
        heterogeneous environment
    </description>
    <url>http://www.reacted.io</url>
    <licenses>
        <license>
            <name>Apache License, Version 2.0</name>
            <url>https://www.apache.org/licenses/LICENSE-2.0.txt</url>
            <distribution>repo</distribution>
            <comments>A business-friendly OSS license</comments>
        </license>
    </licenses>
    <developers>
        <developer>
            <id>wireknight</id>
            <name>Pierre Falda</name>
            <email>pierre@reacted.io</email>
            <url>https://www.linkedin.com/in/pierrefalda/</url>
            <organization>ReActed</organization>
            <organizationUrl>http://www.reacted.io</organizationUrl>
            <roles>
                <role>Architect</role>
                <role>Engineer</role>
            </roles>
        </developer>
        <developer>
            <id>nicoara.razvan</id>
            <name>Razvan Nicoara</name>
            <email>razvan@reacted.io</email>
            <url>https://www.linkedin.com/in/razvan-nicoara-059a1440/</url>
            <organization>ReActed</organization>
            <organizationUrl>http://www.reacted.io</organizationUrl>
            <roles>
                <role>QA Engineer</role>
            </roles>
        </developer>
    </developers>

    <distributionManagement>
        <snapshotRepository>
            <id>ossrh</id>
            <url>https://oss.sonatype.org/content/repositories/snapshots</url>
        </snapshotRepository>
        <repository>
            <id>ossrh</id>
            <url>https://oss.sonatype.org/service/local/staging/deploy/maven2/</url>
        </repository>
    </distributionManagement>

    <scm>
        <connection>scm:git:git://github.com/dexecutor/dependent-tasks-executor.git</connection>
        <developerConnection>scm:git:git@github.com:dexecutor/dexecutor.git</developerConnection>
        <url>https://github.com/dexecutor/dependent-tasks-executor</url>
        <tag>reacted-all-1.0</tag>
    </scm>

    <properties>
        <awaitility.version>4.0.3</awaitility.version>
        <chronicle.queue.version>5.19.16</chronicle.queue.version>
        <google.guava.version>30.0-jre</google.guava.version>
        <mockito.version>3.2.4</mockito.version>
<<<<<<< HEAD
        <junit.version>5.7.0</junit.version>
        <maven.compiler.source>14</maven.compiler.source>
        <maven.compiler.target>14</maven.compiler.target>
=======
        <junit.version>5.6.1</junit.version>
        <maven.compiler.source>11</maven.compiler.source>
        <maven.compiler.target>11</maven.compiler.target>
        <maven.compiler.release>11</maven.compiler.release>
>>>>>>> 8ea21cd4
        <project.build.sourceEncoding>UTF-8</project.build.sourceEncoding>
        <maven.shade.plugin.version>3.2.1</maven.shade.plugin.version>
        <maven.compiler.plugin.version>3.8.1</maven.compiler.plugin.version>
        <maven.surefire.plugin.version>2.22.0</maven.surefire.plugin.version>
        <maven.deploy.plugin.version>3.0.0-M1</maven.deploy.plugin.version>
        <maven.release.plugin.version>2.5.3</maven.release.plugin.version>
        <nexus.staging.plugin.version>1.6.8</nexus.staging.plugin.version>
        <maven.source.plugin.version>3.0.1</maven.source.plugin.version>
        <maven.gpg.plugin.version>1.6</maven.gpg.plugin.version>
        <maven.javadoc.plugin.version>3.2.0</maven.javadoc.plugin.version>
        <asm.version>7.3.1</asm.version>
        <slf4j-api.version>2.0.0-alpha1</slf4j-api.version>
        <slf4j-simple.version>2.0.0-alpha1</slf4j-simple.version>
        <apache-curator.version>5.1.0</apache-curator.version>
        <apache-curator-discovery.version>5.1.0</apache-curator-discovery.version>
        <jackson.databind.version>2.11.0</jackson.databind.version>
        <grpc.version>1.32.1</grpc.version>
        <protobuf.version>3.12.2</protobuf.version>
        <protobuf.maven.plugin.version>0.6.1</protobuf.maven.plugin.version>
        <tomcat.annotations.version>6.0.53</tomcat.annotations.version>
        <build.helper.version>3.0.0</build.helper.version>
        <kafka.client.version>2.5.0</kafka.client.version>
        <apache.commons.lang.version>3.10</apache.commons.lang.version>
        <reactive.streams.version>1.0.3</reactive.streams.version>
    </properties>
    <modules>
        <module>pattern</module>
        <module>core</module>
        <module>streams</module>
        <module>drivers</module>
        <module>framework</module>
    </modules>
    <dependencyManagement>
        <dependencies>
            <dependency>
                <groupId>org.apache.commons</groupId>
                <artifactId>commons-lang3</artifactId>
                <version>${apache.commons.lang.version}</version>
            </dependency>
            <dependency>
                <groupId>org.apache.kafka</groupId>
                <artifactId>kafka-clients</artifactId>
                <version>${kafka.client.version}</version>
            </dependency>
            <dependency>
                <groupId>com.google.protobuf</groupId>
                <artifactId>protobuf-java-util</artifactId>
                <version>${protobuf.version}</version>
            </dependency>
            <dependency>
                <groupId>io.grpc</groupId>
                <artifactId>grpc-bom</artifactId>
                <version>${grpc.version}</version>
                <type>pom</type>
                <scope>import</scope>
            </dependency>
            <dependency>
                <groupId>io.grpc</groupId>
                <artifactId>grpc-netty</artifactId>
                <version>${grpc.version}</version>
            </dependency>
            <dependency> <!-- necessary for Java 9+ -->
                <groupId>org.apache.tomcat</groupId>
                <artifactId>annotations-api</artifactId>
                <version>${tomcat.annotations.version}</version>
                <scope>provided</scope>
            </dependency>
            <dependency>
                <groupId>com.fasterxml.jackson.core</groupId>
                <artifactId>jackson-databind</artifactId>
                <version>${jackson.databind.version}</version>
            </dependency>
            <dependency>
                <groupId>org.apache.curator</groupId>
                <artifactId>curator-x-discovery</artifactId>
                <version>${apache-curator-discovery.version}</version>
            </dependency>
            <dependency>
                <groupId>org.apache.curator</groupId>
                <artifactId>curator-framework</artifactId>
                <version>${apache-curator.version}</version>
            </dependency>
            <dependency>
                <groupId>org.apache.curator</groupId>
                <artifactId>curator-recipes</artifactId>
                <version>${apache-curator.version}</version>
            </dependency>
            <dependency>
                <groupId>org.apache.curator</groupId>
                <artifactId>curator-x-async</artifactId>
                <version>${apache-curator.version}</version>
            </dependency>
            <dependency>
                <groupId>io.reacted</groupId>
                <artifactId>reacted-pattern</artifactId>
                <version>${project.version}</version>
            </dependency>
            <dependency>
                <groupId>io.reacted</groupId>
                <artifactId>reacted-core</artifactId>
                <version>${project.version}</version>
            </dependency>
            <dependency>
                <groupId>io.reacted</groupId>
                <artifactId>reacted-drivers</artifactId>
                <version>${project.version}</version>
            </dependency>
            <dependency>
                <groupId>io.reacted</groupId>
                <artifactId>reacted-streams</artifactId>
                <version>${project.version}</version>
            </dependency>
            <dependency>
                <groupId>io.reacted</groupId>
                <artifactId>reacted-framework</artifactId>
                <version>${project.version}</version>
            </dependency>
            <dependency>
                <groupId>org.slf4j</groupId>
                <artifactId>slf4j-api</artifactId>
                <version>${slf4j-api.version}</version>
            </dependency>
            <dependency>
                <groupId>org.slf4j</groupId>
                <artifactId>slf4j-simple</artifactId>
                <version>${slf4j-simple.version}</version>
            </dependency>
            <dependency>
                <groupId>net.openhft</groupId>
                <artifactId>chronicle-queue</artifactId>
                <version>${chronicle.queue.version}</version>
            </dependency>
            <dependency>
                <groupId>com.google.guava</groupId>
                <artifactId>guava</artifactId>
                <version>${google.guava.version}</version>
            </dependency>
            <dependency>
                <groupId>org.reactivestreams</groupId>
                <artifactId>reactive-streams-tck-flow</artifactId>
                <version>${reactive.streams.version}</version>
                <scope>test</scope>
            </dependency>
            <dependency>
                <groupId>org.reactivestreams</groupId>
                <artifactId>reactive-streams</artifactId>
                <version>${reactive.streams.version}</version>
                <scope>test</scope>
            </dependency>
            <dependency>
                <groupId>org.junit.jupiter</groupId>
                <artifactId>junit-jupiter-api</artifactId>
                <version>${junit.version}</version>
                <scope>test</scope>
            </dependency>
            <dependency>
                <groupId>org.junit.jupiter</groupId>
                <artifactId>junit-jupiter-engine</artifactId>
                <version>${junit.version}</version>
                <scope>test</scope>
            </dependency>
            <dependency>
                <groupId>org.junit.jupiter</groupId>
                <artifactId>junit-jupiter-params</artifactId>
                <version>${junit.version}</version>
                <scope>test</scope>
            </dependency>
            <dependency>
                <groupId>org.awaitility</groupId>
                <artifactId>awaitility</artifactId>
                <version>${awaitility.version}</version>
                <scope>test</scope>
            </dependency>
            <dependency>
                <groupId>org.mockito</groupId>
                <artifactId>mockito-core</artifactId>
                <version>${mockito.version}</version>
                <scope>test</scope>
            </dependency>
        </dependencies>
    </dependencyManagement>
    <build>
        <pluginManagement>
            <plugins>
                <plugin>
                    <groupId>org.xolstice.maven.plugins</groupId>
                    <artifactId>protobuf-maven-plugin</artifactId>
                    <version>${protobuf.maven.plugin.version}</version>
                    <configuration>
                        <protocArtifact>com.google.protobuf:protoc:${protobuf.version}:exe:${os.detected.classifier}</protocArtifact>
                        <pluginId>grpc-java</pluginId>
                        <pluginArtifact>io.grpc:protoc-gen-grpc-java:${grpc.version}:exe:${os.detected.classifier}</pluginArtifact>
                    </configuration>
                    <executions>
                        <execution>
                            <goals>
                                <goal>compile</goal>
                                <goal>compile-custom</goal>
                            </goals>
                        </execution>
                    </executions>
                </plugin>
                <plugin>
                    <groupId>org.codehaus.mojo</groupId>
                    <artifactId>build-helper-maven-plugin</artifactId>
                    <version>${build.helper.version}</version>
                </plugin>
                <plugin>
                    <groupId>org.apache.maven.plugins</groupId>
                    <artifactId>maven-surefire-plugin</artifactId>
                    <version>${maven.surefire.plugin.version}</version>
                </plugin>
                <plugin>
                    <groupId>org.apache.maven.plugins</groupId>
                    <artifactId>maven-failsafe-plugin</artifactId>
                    <version>${maven.surefire.plugin.version}</version>
                </plugin>
                <plugin>
                    <groupId>org.apache.maven.plugins</groupId>
                    <artifactId>maven-compiler-plugin</artifactId>
                    <version>${maven.compiler.plugin.version}</version>
                    <configuration>
                        <source>${maven.compiler.source}</source>
                        <target>${maven.compiler.target}</target>
                        <release>${maven.compiler.release}</release>
                    </configuration>
                    <dependencies>
                        <dependency>
                            <groupId>org.ow2.asm</groupId>
                            <artifactId>asm</artifactId>
                            <version>${asm.version}</version>
                        </dependency>
                    </dependencies>
                </plugin>
            </plugins>
        </pluginManagement>
        <plugins>
            <plugin>
                <groupId>org.apache.maven.plugins</groupId>
                <artifactId>maven-compiler-plugin</artifactId>
            </plugin>
            <plugin>
                <groupId>org.apache.maven.plugins</groupId>
                <artifactId>maven-surefire-plugin</artifactId>
                <configuration>
                    <includes>
                        <include>**/*.java</include>
                    </includes>
                    <argLine>
                        --illegal-access=permit
                    </argLine>
                </configuration>
            </plugin>
            <plugin>
                <groupId>org.apache.maven.plugins</groupId>
                <artifactId>maven-failsafe-plugin</artifactId>
                <configuration>
                    <argLine>
                        --illegal-access=permit
                    </argLine>
                </configuration>
            </plugin>
            <plugin>
                <groupId>org.apache.maven.plugins</groupId>
                <artifactId>maven-deploy-plugin</artifactId>
                <version>${maven.deploy.plugin.version}</version>
                <executions>
                    <execution>
                        <id>default-deploy</id>
                        <phase>deploy</phase>
                        <goals>
                            <goal>deploy</goal>
                        </goals>
                    </execution>
                </executions>
            </plugin>
            <plugin>
                <groupId>org.apache.maven.plugins</groupId>
                <artifactId>maven-release-plugin</artifactId>
                <version>${maven.release.plugin.version}</version>
                <configuration>
                    <localCheckout>true</localCheckout>
                    <pushChanges>false</pushChanges>
                    <mavenExecutorId>forked-path</mavenExecutorId>
                    <arguments>-Dgpg.passphrase=${gpg.passphrase}</arguments>
                </configuration>
                <dependencies>
                    <dependency>
                        <groupId>org.apache.maven.scm</groupId>
                        <artifactId>maven-scm-provider-gitexe</artifactId>
                        <version>1.9.5</version>
                    </dependency>
                </dependencies>
            </plugin>
            <plugin>
                <groupId>org.sonatype.plugins</groupId>
                <artifactId>nexus-staging-maven-plugin</artifactId>
                <version>${nexus.staging.plugin.version}</version>
                <extensions>true</extensions>
                <configuration>
                    <serverId>ossrh</serverId>
                    <nexusUrl>https://oss.sonatype.org/</nexusUrl>
                    <autoReleaseAfterClose>true</autoReleaseAfterClose>
                </configuration>
            </plugin>
            <plugin>
                <groupId>org.apache.maven.plugins</groupId>
                <artifactId>maven-source-plugin</artifactId>
                <version>${maven.source.plugin.version}</version>
                <executions>
                    <execution>
                        <id>attach-sources</id>
                        <goals>
                            <goal>jar</goal>
                        </goals>
                    </execution>
                </executions>
            </plugin>
            <plugin>
                <groupId>org.apache.maven.plugins</groupId>
                <artifactId>maven-javadoc-plugin</artifactId>
                <version>${maven.javadoc.plugin.version}</version>
                <configuration>
                    <encoding>UTF-8</encoding>
                </configuration>
                <executions>
                <execution>
                <id>attach-javadoc</id>
                </execution>
                </executions>
            </plugin>
        </plugins>
    </build>

    <profiles>
        <!-- GPG Signature on release -->
        <profile>
            <id>release-sign-artifacts</id>
            <activation>
                <property>
                    <name>performRelease</name>
                    <value>true</value>
                </property>
            </activation>
            <build>
                <plugins>
                    <plugin>
                        <groupId>org.apache.maven.plugins</groupId>
                        <artifactId>maven-gpg-plugin</artifactId>
                        <version>${maven.gpg.plugin.version}</version>
                        <executions>
                            <execution>
                                <id>sign-artifacts</id>
                                <phase>verify</phase>
                                <goals>
                                    <goal>sign</goal>
                                </goals>
                            </execution>
                        </executions>
                    </plugin>
                </plugins>
            </build>
        </profile>
    </profiles>
</project><|MERGE_RESOLUTION|>--- conflicted
+++ resolved
@@ -77,16 +77,10 @@
         <chronicle.queue.version>5.19.16</chronicle.queue.version>
         <google.guava.version>30.0-jre</google.guava.version>
         <mockito.version>3.2.4</mockito.version>
-<<<<<<< HEAD
-        <junit.version>5.7.0</junit.version>
-        <maven.compiler.source>14</maven.compiler.source>
-        <maven.compiler.target>14</maven.compiler.target>
-=======
         <junit.version>5.6.1</junit.version>
         <maven.compiler.source>11</maven.compiler.source>
         <maven.compiler.target>11</maven.compiler.target>
         <maven.compiler.release>11</maven.compiler.release>
->>>>>>> 8ea21cd4
         <project.build.sourceEncoding>UTF-8</project.build.sourceEncoding>
         <maven.shade.plugin.version>3.2.1</maven.shade.plugin.version>
         <maven.compiler.plugin.version>3.8.1</maven.compiler.plugin.version>

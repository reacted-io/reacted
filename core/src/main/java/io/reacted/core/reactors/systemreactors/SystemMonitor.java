/*
 * Copyright (c) 2020 , <Pierre Falda> [ pierre@reacted.io ]
 * All rights reserved.
 *
 * This source code is licensed under the BSD-style license found in the
 * LICENSE file in the root directory of this source tree.
 */

package io.reacted.core.reactors.systemreactors;

import com.sun.management.OperatingSystemMXBean;
import io.reacted.core.messages.reactors.ReActorInit;
import io.reacted.core.messages.reactors.ReActorStop;
import io.reacted.core.messages.reactors.SystemMonitorReport;
import io.reacted.core.reactors.ReActions;
import io.reacted.core.reactors.ReActiveEntity;
import io.reacted.core.reactorsystem.ReActorContext;
import io.reacted.core.reactorsystem.ReActorRef;
import io.reacted.patterns.ObjectUtils;
import io.reacted.patterns.NonNullByDefault;
import io.reacted.patterns.Try;

import javax.annotation.Nonnull;
import javax.annotation.Nullable;
import java.lang.management.ManagementFactory;
import java.time.Duration;
import java.util.Objects;
import java.util.concurrent.ScheduledExecutorService;
import java.util.concurrent.ScheduledFuture;
import java.util.concurrent.TimeUnit;

@NonNullByDefault
public class SystemMonitor implements ReActiveEntity {
<<<<<<< HEAD
    private final OperatingSystemMXBean systemMonitorBean;
=======
    private final OperatingSystemMXBean systemDataSource;
>>>>>>> 268f32da
    private final Duration taskPeriod;
    private final ScheduledExecutorService timerService;
    @Nullable
    private ScheduledFuture<?> timer;

    public SystemMonitor(Duration taskPeriod, ScheduledExecutorService timerService) {
        this.timerService = Objects.requireNonNull(timerService);
<<<<<<< HEAD
        this.systemMonitorBean = ManagementFactory.getPlatformMXBean(OperatingSystemMXBean.class);
=======
        this.systemDataSource = ManagementFactory.getPlatformMXBean(OperatingSystemMXBean.class);
>>>>>>> 268f32da
        this.taskPeriod = ObjectUtils.checkNonNullPositiveTimeInterval(taskPeriod);
    }

    @Nonnull
    @Override
    public ReActions getReActions() {
        return ReActions.newBuilder()
                        .reAct(ReActorInit.class, (raCtx, init) -> onInit(raCtx))
                        .reAct(ReActorStop.class, (raCtx, stop) -> onStop())
                        .reAct(ReActions::noReAction)
                        .build();
    }

    private void onInit(ReActorContext raCtx) {
        this.timer = Try.of(() -> timerService.scheduleAtFixedRate(() -> broadcastStatistics(raCtx),
                                                                   0, taskPeriod.toMillis(),
                                                                   TimeUnit.MILLISECONDS))
                        .orElse(null, error -> initRetry(error, raCtx));
    }

    private void onStop() {
        if (timer != null) {
            timer.cancel(true);
        }
    }

    private void broadcastStatistics(ReActorContext raCtx) {
        Try.ofRunnable(() -> raCtx.getReActorSystem()
                                  .broadcastToLocalSubscribers(ReActorRef.NO_REACTOR_REF,
                                                               getSystemStatistics(
<<<<<<< HEAD
                                                                   systemMonitorBean)))
=======
                                                                   systemDataSource)))
>>>>>>> 268f32da
           .ifError(error -> raCtx.logError("Unable to broadcast statistics update", error));
    }

    /*
     * @throws IllegalArgumentException if any meaningless value is returned by the OS interface
     */
    private static SystemMonitorReport getSystemStatistics(OperatingSystemMXBean systemInterface) {
        return SystemMonitorReport.newBuilder()
                                  .setCpuLoad(systemInterface.getSystemLoadAverage())
                                  .setFreeMemorySize(systemInterface.getFreePhysicalMemorySize())
                                  .build();
    }

    private static void initRetry(Throwable error, ReActorContext raCtx) {
        raCtx.logError("Unable to init {} reattempting",
                       SystemMonitor.class.getSimpleName(), error);
        raCtx.selfTell(new ReActorInit());
    }
}<|MERGE_RESOLUTION|>--- conflicted
+++ resolved
@@ -31,11 +31,7 @@
 
 @NonNullByDefault
 public class SystemMonitor implements ReActiveEntity {
-<<<<<<< HEAD
-    private final OperatingSystemMXBean systemMonitorBean;
-=======
     private final OperatingSystemMXBean systemDataSource;
->>>>>>> 268f32da
     private final Duration taskPeriod;
     private final ScheduledExecutorService timerService;
     @Nullable
@@ -43,11 +39,7 @@
 
     public SystemMonitor(Duration taskPeriod, ScheduledExecutorService timerService) {
         this.timerService = Objects.requireNonNull(timerService);
-<<<<<<< HEAD
-        this.systemMonitorBean = ManagementFactory.getPlatformMXBean(OperatingSystemMXBean.class);
-=======
         this.systemDataSource = ManagementFactory.getPlatformMXBean(OperatingSystemMXBean.class);
->>>>>>> 268f32da
         this.taskPeriod = ObjectUtils.checkNonNullPositiveTimeInterval(taskPeriod);
     }
 
@@ -78,11 +70,7 @@
         Try.ofRunnable(() -> raCtx.getReActorSystem()
                                   .broadcastToLocalSubscribers(ReActorRef.NO_REACTOR_REF,
                                                                getSystemStatistics(
-<<<<<<< HEAD
-                                                                   systemMonitorBean)))
-=======
                                                                    systemDataSource)))
->>>>>>> 268f32da
            .ifError(error -> raCtx.logError("Unable to broadcast statistics update", error));
     }
 

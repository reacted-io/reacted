/*
 * Copyright (c) 2020 , <Pierre Falda> [ pierre@reacted.io ]
 * All rights reserved.
 *
 * This source code is licensed under the BSD-style license found in the
 * LICENSE file in the root directory of this source tree.
 */

package io.reacted.core.drivers.system;

import com.google.common.cache.Cache;
import com.google.common.cache.CacheBuilder;
import com.google.common.cache.RemovalCause;
import com.google.common.cache.RemovalListener;
import com.google.common.cache.RemovalNotification;
import com.google.common.util.concurrent.ThreadFactoryBuilder;
import io.reacted.core.config.ChannelId;
import io.reacted.core.config.drivers.ReActedDriverCfg;
import io.reacted.core.config.reactors.TypedSubscriptionPolicy;
import io.reacted.core.drivers.DriverCtx;
import io.reacted.core.messages.AckingPolicy;
import io.reacted.core.messages.DataLink;
import io.reacted.core.messages.Message;
import io.reacted.core.messages.reactors.DeliveryStatus;
import io.reacted.core.messages.reactors.DeliveryStatusUpdate;
import io.reacted.core.reactors.ReActorId;
import io.reacted.core.reactorsystem.ReActorContext;
import io.reacted.core.reactorsystem.ReActorRef;
import io.reacted.core.reactorsystem.ReActorSystem;
import io.reacted.core.reactorsystem.ReActorSystemId;
import io.reacted.patterns.NonNullByDefault;
import io.reacted.patterns.Try;
import io.reacted.patterns.UnChecked;
import org.slf4j.Logger;
import org.slf4j.LoggerFactory;

import javax.annotation.Nullable;
import java.io.Serializable;
import java.util.Objects;
import java.util.Optional;
import java.util.Properties;
import java.util.concurrent.CompletableFuture;
import java.util.concurrent.CompletionStage;
import java.util.concurrent.ExecutorService;
import java.util.concurrent.Executors;
import java.util.concurrent.ThreadFactory;
import java.util.concurrent.TimeUnit;
import java.util.concurrent.TimeoutException;

@NonNullByDefault
public abstract class ReActorSystemDriver<DriverCfgT extends ReActedDriverCfg<?, DriverCfgT>> {
    public static final ThreadLocal<DriverCtx> REACTOR_SYSTEM_CTX = new InheritableThreadLocal<>();
    protected static final Logger LOGGER = LoggerFactory.getLogger(ReActorSystem.class);
    private final DriverCfgT driverConfig;
    private final Cache<Long, CompletableFuture<Try<DeliveryStatus>>> pendingAcksTriggers;
    @Nullable
    private ReActorSystem localReActorSystem;
    @Nullable
    private ExecutorService driverThread;

    protected ReActorSystemDriver(DriverCfgT driverCfg) {
        this.driverConfig = Objects.requireNonNull(driverCfg);
        this.pendingAcksTriggers = CacheBuilder.newBuilder()
                                               .expireAfterWrite(driverCfg.getAtellAutomaticFailureTimeout()
                                                                          .toMillis(), TimeUnit.MILLISECONDS)
                                               .initialCapacity(10_000_000)
                                               .removalListener(new RemovalListener<Long, CompletableFuture<Try<DeliveryStatus>>>() {
                                                   @Override
                                                   public void onRemoval(RemovalNotification<Long, CompletableFuture<Try<DeliveryStatus>>> notification) {
                                                       if (notification.getCause() != RemovalCause.EXPLICIT) {
                                                           notification.getValue()
                                                                       .completeAsync(() -> Try.ofFailure(new TimeoutException()));
                                                       }
                                                   }
                                               }).build();
    }

    abstract public void initDriverLoop(ReActorSystem localReActorSystem) throws Exception;
    abstract public CompletionStage<Try<Void>> cleanDriverLoop();
    abstract public UnChecked.CheckedRunnable getDriverLoop();
    abstract public ChannelId getChannelId();
    abstract public Properties getChannelProperties();
    abstract public Try<DeliveryStatus> sendMessage(ReActorContext destination, Message message);
    abstract public CompletionStage<Try<DeliveryStatus>> sendAsyncMessage(ReActorContext destination, Message message);
    abstract public boolean channelRequiresDeliveryAck();

    public DriverCfgT getDriverConfig() { return driverConfig; }

    /**
     * @param src source of the message
     * @param dst destination of the message
     * @param ackingPolicy An {@link AckingPolicy} defining how or if this message should be ack-ed
     * @param message payload
     * @return a completion stage that is going to be completed on error or when the message is successfully delivered
     *         to the target mailbox
     */
    abstract public <PayloadT extends Serializable> CompletionStage<Try<DeliveryStatus>> tell(ReActorRef src,
                                                                                              ReActorRef dst,
                                                                                              AckingPolicy ackingPolicy,
                                                                                              PayloadT message);

    public Optional<CompletableFuture<Try<DeliveryStatus>>> removePendingAckTrigger(long msgSeqNum) {
        var ackTrigger = this.pendingAcksTriggers.getIfPresent(msgSeqNum);
        this.pendingAcksTriggers.invalidate(msgSeqNum);
        return Optional.ofNullable(ackTrigger);
    }

    public CompletionStage<Try<DeliveryStatus>> newPendingAckTrigger(long msgSeqNum) {
        CompletableFuture<Try<DeliveryStatus>> newTrigger = new CompletableFuture<>();
        this.pendingAcksTriggers.put(msgSeqNum, newTrigger);
        return newTrigger;
    }

    public Try<Void> initDriverCtx(ReActorSystem localReActorSystem) {
        this.localReActorSystem = localReActorSystem;
        ThreadFactory driverThreadDetails = new ThreadFactoryBuilder()
                .setNameFormat(localReActorSystem.getLocalReActorSystemId().getReActorSystemName() + "-" +
                               getChannelId() + "-" + getClass().getSimpleName() + "-driver-%d")
                .setUncaughtExceptionHandler((thread, error) -> localReActorSystem.logError("Uncaught error in driver thread {} ",
                                                                                            thread.getName(), error))
                .build();
        this.driverThread = Executors.newFixedThreadPool(1, driverThreadDetails);

        Try<Void> initDriver = CompletableFuture.runAsync(() -> REACTOR_SYSTEM_CTX.set(new DriverCtx(localReActorSystem,
                                                                                                     this)),
                                                          driverThread)
                                                .thenApplyAsync(vV -> Try.ofRunnable(() -> initDriverLoop(localReActorSystem)),
                                                                driverThread)
                                                .join();
        initDriver.peekFailure(error -> LOGGER.error("Driver {} init failed",getClass().getSimpleName(), error))
                  .peekFailure(error -> stopDriverCtx(localReActorSystem))
                  .ifSuccess(vV -> CompletableFuture.supplyAsync(() -> Try.ofRunnable(getDriverLoop()), driverThread)
                                                    .thenAccept(retVal -> retVal.peekFailure(error -> LOGGER.error("Driver body failed:", error))
                                                                                .ifError(error -> stopDriverCtx(localReActorSystem))));
        return initDriver;
    }

    public CompletionStage<Try<Void>> stopDriverCtx(ReActorSystem reActorSystem) {
        Objects.requireNonNull(this.driverThread).shutdownNow();
        return this.cleanDriverLoop();
    }

    public static Optional<DriverCtx> getDriverCtx() {
        return Optional.ofNullable(REACTOR_SYSTEM_CTX.get());
    }

    public ReActorSystem getLocalReActorSystem() { return Objects.requireNonNull(localReActorSystem); }

    public static boolean isLocalReActorSystem(ReActorSystemId loopback, ReActorSystemId other) {
        return loopback.equals(other);
    }

    protected static boolean isMessageComingFromLocalReActorSystem(ReActorSystemId localReActorSystemId,
                                                                   DataLink msgDataLink) {
        return localReActorSystemId.equals(msgDataLink.getGeneratingReActorSystem());
    }

    protected static boolean isTypeSniffed(ReActorSystem localReActorSystem, Class<? extends Serializable> payloadType) {
        var subscribersGroup = localReActorSystem.getTypedSubscribers().getKeyGroup(payloadType);
        return !(subscribersGroup.get(TypedSubscriptionPolicy.LOCAL).isEmpty() &&
                 subscribersGroup.get(TypedSubscriptionPolicy.REMOTE).isEmpty());
    }

    protected static boolean isAckRequired(boolean isAckRequiredByChannel, AckingPolicy messageAckingPolicy) {
        return messageAckingPolicy != AckingPolicy.NONE && isAckRequiredByChannel;
    }

    protected static boolean isAckRequired(AckingPolicy ackingPolicy, Properties senderChannelProperties) {
        String isAckRequiredByChannelProperty = (String)senderChannelProperties.getOrDefault(ReActedDriverCfg.IS_DELIVERY_ACK_REQUIRED_BY_CHANNEL_PROPERTY_NAME,
                                                                                             "false");
        if (isAckRequiredByChannelProperty.equals("false")) {
            System.out.println("Ack not required by properties: " + senderChannelProperties.toString());
        }
        return isAckRequired(isAckRequiredByChannelProperty.compareToIgnoreCase("true") == 0, ackingPolicy);
    }

<<<<<<< HEAD
    protected static Try<DeliveryStatus> sendDeliveryAck(ReActorSystemId localReActorSystemId,
                                                         long ackSeqNum, ReActorSystemDriver gate,
                                                         Try<DeliveryStatus> deliveryResult, Message originalMessage) {
=======
    protected static Try<DeliveryStatus> sendDeliveyAck(ReActorSystemId localReActorSystemId,
                                                        long ackSeqNum,
                                                        ReActorSystemDriver<? extends ReActedDriverCfg<?, ?>> gate,
                                                        Try<DeliveryStatus> deliveryResult, Message originalMessage) {
>>>>>>> 0f0f3f72
        var statusUpdatePayload = new DeliveryStatusUpdate(originalMessage.getSequenceNumber(),
                                                           deliveryResult.orElse(DeliveryStatus.NOT_DELIVERED));
        return gate.sendMessage(ReActorContext.NO_REACTOR_CTX,
                                new Message(ReActorRef.NO_REACTOR_REF,
                                            new ReActorRef(ReActorId.NO_REACTOR_ID,
                                                           originalMessage.getSender().getReActorSystemRef()),
                                            ackSeqNum, localReActorSystemId, AckingPolicy.NONE, statusUpdatePayload));
    }
}<|MERGE_RESOLUTION|>--- conflicted
+++ resolved
@@ -174,16 +174,10 @@
         return isAckRequired(isAckRequiredByChannelProperty.compareToIgnoreCase("true") == 0, ackingPolicy);
     }
 
-<<<<<<< HEAD
-    protected static Try<DeliveryStatus> sendDeliveryAck(ReActorSystemId localReActorSystemId,
-                                                         long ackSeqNum, ReActorSystemDriver gate,
-                                                         Try<DeliveryStatus> deliveryResult, Message originalMessage) {
-=======
     protected static Try<DeliveryStatus> sendDeliveyAck(ReActorSystemId localReActorSystemId,
                                                         long ackSeqNum,
                                                         ReActorSystemDriver<? extends ReActedDriverCfg<?, ?>> gate,
                                                         Try<DeliveryStatus> deliveryResult, Message originalMessage) {
->>>>>>> 0f0f3f72
         var statusUpdatePayload = new DeliveryStatusUpdate(originalMessage.getSequenceNumber(),
                                                            deliveryResult.orElse(DeliveryStatus.NOT_DELIVERED));
         return gate.sendMessage(ReActorContext.NO_REACTOR_CTX,

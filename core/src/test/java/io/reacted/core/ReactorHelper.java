/*
 * Copyright (c) 2020 , <Razvan Nicoara> [ razvan@reacted.io ]
 * All rights reserved.
 *
 * This source code is licensed under the BSD-style license found in the
 * LICENSE file in the root directory of this source tree.
 */

package io.reacted.core;

import io.reacted.core.drivers.local.LocalDriver;
import io.reacted.core.drivers.local.SystemLocalDrivers;
import io.reacted.core.reactors.ReActorId;
import io.reacted.core.reactorsystem.ReActorRef;
import io.reacted.core.reactorsystem.ReActorSystemId;
import io.reacted.core.reactorsystem.ReActorSystemRef;
import java.util.Properties;

public class ReactorHelper {
    public static final ReActorSystemId TEST_REACTOR_SYSTEM_ID = new ReActorSystemId("TEST_REACTOR_SYSTEM");

    public static ReActorRef generateReactor(String reActorName) {
        return generateReactor(reActorName, TEST_REACTOR_SYSTEM_ID, SystemLocalDrivers.DIRECT_COMMUNICATION);
    }

    public static ReActorRef generateReactor(String reActorName, ReActorSystemId reActorSystemId,
<<<<<<< HEAD
                                             LocalDriver localDriver) {
=======
                                             LocalDriver<?> localDriver) {
>>>>>>> 0f0f3f72
        ReActorSystemRef testReActorSystemRef = new ReActorSystemRef(localDriver, new Properties(), reActorSystemId);
        return new ReActorRef(new ReActorId(ReActorId.NO_REACTOR_ID, reActorName), testReActorSystemRef);
    }
}<|MERGE_RESOLUTION|>--- conflicted
+++ resolved
@@ -14,6 +14,7 @@
 import io.reacted.core.reactorsystem.ReActorRef;
 import io.reacted.core.reactorsystem.ReActorSystemId;
 import io.reacted.core.reactorsystem.ReActorSystemRef;
+
 import java.util.Properties;
 
 public class ReactorHelper {
@@ -24,11 +25,7 @@
     }
 
     public static ReActorRef generateReactor(String reActorName, ReActorSystemId reActorSystemId,
-<<<<<<< HEAD
-                                             LocalDriver localDriver) {
-=======
                                              LocalDriver<?> localDriver) {
->>>>>>> 0f0f3f72
         ReActorSystemRef testReActorSystemRef = new ReActorSystemRef(localDriver, new Properties(), reActorSystemId);
         return new ReActorRef(new ReActorId(ReActorId.NO_REACTOR_ID, reActorName), testReActorSystemRef);
     }

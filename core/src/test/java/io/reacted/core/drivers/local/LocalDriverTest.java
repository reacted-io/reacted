--- conflicted
+++ resolved
@@ -7,8 +7,6 @@
  */
 
 package io.reacted.core.drivers.local;
-
-import static org.mockito.Mockito.mock;
 
 import io.reacted.core.CoreConstants;
 import io.reacted.core.ReactorHelper;
@@ -29,6 +27,8 @@
 import org.junit.jupiter.api.BeforeAll;
 import org.junit.jupiter.api.Test;
 
+import static org.mockito.Mockito.mock;
+
 class LocalDriverTest {
     static ReActorSystem reActorSystem;
     static BasicMbox basicMbox;
@@ -39,16 +39,16 @@
     @BeforeAll
     static void prepareLocalDriver() throws Exception {
         ReActorSystemConfig reActorSystemConfig = ReActorSystemConfig.newBuilder()
-                .setReactorSystemName(CoreConstants.REACTED_ACTOR_SYSTEM)
-                .setMsgFanOutPoolSize(1)
-                .setRecordExecution(false)
-                .setLocalDriver(SystemLocalDrivers.DIRECT_COMMUNICATION)
-                .addDispatcherConfig(DispatcherConfig.newBuilder()
-                                             .setDispatcherName("Dispatcher")
-                                             .setBatchSize(1_000)
-                                             .setDispatcherThreadsNum(1)
-                                             .build())
-                .build();
+                                                                     .setReactorSystemName(CoreConstants.REACTED_ACTOR_SYSTEM)
+                                                                     .setMsgFanOutPoolSize(1)
+                                                                     .setRecordExecution(false)
+                                                                     .setLocalDriver(SystemLocalDrivers.DIRECT_COMMUNICATION)
+                                                                     .addDispatcherConfig(DispatcherConfig.newBuilder()
+                                                                                                          .setDispatcherName("Dispatcher")
+                                                                                                          .setBatchSize(1_000)
+                                                                                                          .setDispatcherThreadsNum(1)
+                                                                                                          .build())
+                                                                     .build();
         reActorSystem = new ReActorSystem(reActorSystemConfig);
         reActorSystem.initReActorSystem();
 
@@ -58,38 +58,30 @@
 
         TypedSubscription subscribedTypes = TypedSubscription.LOCAL.forType(Message.class);
         ReActorConfig reActorConfig = ReActorConfig.newBuilder()
-                .setReActorName(CoreConstants.REACTOR_NAME)
-                .setDispatcherName("Dispatcher")
-                .setMailBoxProvider(ctx -> new BasicMbox())
-                .setTypedSubscriptions(subscribedTypes)
-                .build();
+                                                   .setReActorName(CoreConstants.REACTOR_NAME)
+                                                   .setDispatcherName("Dispatcher")
+                                                   .setMailBoxProvider(ctx -> new BasicMbox())
+                                                   .setTypedSubscriptions(subscribedTypes)
+                                                   .build();
 
         ReActorRef reActorRef = reActorSystem.spawn(new MagicTestReActor(1, true, reActorConfig))
-                .orElseSneakyThrow();
+                                             .orElseSneakyThrow();
 
         reActorSystem.registerReActorSystemDriver(localDriver);
 
 
         reActorContext = ReActorContext.newBuilder()
-<<<<<<< HEAD
-                .setMbox(ctx -> basicMbox)
-                .setReactorRef(reActorRef)
-                .setReActorSystem(reActorSystem)
-                .setParentActor(ReActorRef.NO_REACTOR_REF)
-                .setInterceptRules(subscribedTypes)
-=======
                                        .setMbox(ctx -> basicMbox)
                                        .setReactorRef(reActorRef)
                                        .setReActorSystem(reActorSystem)
                                        .setParentActor(ReActorRef.NO_REACTOR_REF)
                                        .setSubscriptions(subscribedTypes)
->>>>>>> add912ed
                 .setDispatcher(mock(Dispatcher.class))
                 .setReActions(mock(ReActions.class))
                 .build();
 
         originalMsg = new Message(ReActorRef.NO_REACTOR_REF, reActorRef, 0x31337, ReactorHelper.TEST_REACTOR_SYSTEM_ID,
-                                  AckingPolicy.NONE, CoreConstants.DE_SERIALIZATION_SUCCESSFUL);
+                AckingPolicy.NONE, CoreConstants.DE_SERIALIZATION_SUCCESSFUL);
     }
 
     @Test
@@ -104,7 +96,7 @@
     @Test
     void localDriverForwardsMessageToLocalActor() {
         Assertions.assertTrue(LocalDriver.forwardMessageToLocalActor(reActorContext, originalMsg)
-                                      .toCompletableFuture().join().isSuccess());
+                                         .toCompletableFuture().join().isSuccess());
         Assertions.assertEquals(originalMsg, basicMbox.getNextMessage());
     }
 

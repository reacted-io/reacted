/*
 * Copyright (c) 2020 , <Razvan Nicoara> [ razvan@reacted.io ]
 * All rights reserved.
 *
 * This source code is licensed under the BSD-style license found in the
 * LICENSE file in the root directory of this source tree.
 */

package io.reacted.core.drivers.system;

import io.reacted.core.CoreConstants;
import io.reacted.core.config.dispatchers.DispatcherConfig;
import io.reacted.core.config.reactors.ReActorConfig;
import io.reacted.core.config.reactors.TypedSubscriptionPolicy;
import io.reacted.core.config.reactorsystem.ReActorSystemConfig;
import io.reacted.core.drivers.local.SystemLocalDrivers;
import io.reacted.core.mailboxes.BasicMbox;
import io.reacted.core.messages.AckingPolicy;
import io.reacted.core.messages.Message;
import io.reacted.core.reactors.systemreactors.MagicTestReActor;
import io.reacted.core.reactorsystem.ReActorRef;
import io.reacted.core.reactorsystem.ReActorSystem;
import java.time.Duration;
import java.util.concurrent.ExecutionException;
import org.awaitility.Awaitility;
import org.junit.jupiter.api.AfterEach;
import org.junit.jupiter.api.Assertions;
import org.junit.jupiter.api.BeforeEach;
import org.junit.jupiter.api.Test;

<<<<<<< HEAD
=======
import java.util.concurrent.ExecutionException;

>>>>>>> 1b4017bc
class LoopbackDriverTest {
    static String testDispatcher = "TestDispatcher";
    static ReActorSystem reActorSystem;
    static LoopbackDriver loopbackDriver;
    static ReActorRef destReActorRef;
    static Message message;

    @BeforeEach
    void prepareEnvironment() throws Exception {
        // Prepare & init ReActorSystem
        ReActorSystemConfig reActorSystemConfig = ReActorSystemConfig.newBuilder()
<<<<<<< HEAD
                .setReactorSystemName(CoreConstants.RE_ACTED_ACTOR_SYSTEM)
                .setMsgFanOutPoolSize(1)
                .setLocalDriver(SystemLocalDrivers.DIRECT_COMMUNICATION)
                .addDispatcherConfig(DispatcherConfig.newBuilder()
                                             .setDispatcherName(testDispatcher)
                                             .setBatchSize(1_000)
                                             .setDispatcherThreadsNum(1)
                                             .build())
                .setAskTimeoutsCleanupInterval(Duration.ofSeconds(10))
                .build();
=======
                                                                     .setReactorSystemName(CoreConstants.REACTED_ACTOR_SYSTEM)
                                                                     .setMsgFanOutPoolSize(1)
                                                                     .setLocalDriver(SystemLocalDrivers.DIRECT_COMMUNICATION)
                                                                     .addDispatcherConfig(DispatcherConfig.newBuilder()
                                                                                                          .setDispatcherName(testDispatcher)
                                                                                                          .setBatchSize(1_000)
                                                                                                          .setDispatcherThreadsNum(1)
                                                                                                          .build())
                                                                     .build();
>>>>>>> 1b4017bc
        reActorSystem = new ReActorSystem(reActorSystemConfig);
        reActorSystem.initReActorSystem();

        loopbackDriver = new LoopbackDriver(reActorSystem, SystemLocalDrivers.DIRECT_COMMUNICATION);
        loopbackDriver.initDriverLoop(reActorSystem);

        ReActorConfig reActorConfig = ReActorConfig.newBuilder()
<<<<<<< HEAD
                .setReActorName("ReActorName")
                .setDispatcherName(testDispatcher)
                .setMailBoxProvider(BasicMbox::new)
                .setTypedSniffSubscriptions(SubscriptionPolicy.LOCAL.forType(Message.class))
                .build();

        destReActorRef = reActorSystem.spawnReActor(new MagicTestReActor(1, true, reActorConfig))
                .orElseSneakyThrow();
=======
                                                   .setReActorName("ReActorName")
                                                   .setDispatcherName(testDispatcher)
                                                   .setTypedSubscriptions(TypedSubscriptionPolicy.LOCAL.forType(Message.class))
                                                   .build();

        destReActorRef = reActorSystem.spawn(new MagicTestReActor(1, true, reActorConfig))
                                      .orElseSneakyThrow();
>>>>>>> 1b4017bc
        message = new Message(ReActorRef.NO_REACTOR_REF, destReActorRef, 0, reActorSystem.getLocalReActorSystemId(),
                              AckingPolicy.NONE, "payload");
    }

    @AfterEach
    public void cleanup() {
        reActorSystem.shutDown();
    }

    @Test
    void loopbackDriverCanTellMessageToReactor() throws ExecutionException, InterruptedException {
        Assertions.assertTrue(loopbackDriver.tell(ReActorRef.NO_REACTOR_REF, destReActorRef, AckingPolicy.NONE, message)
                                      .toCompletableFuture()
                                      .get()
                                      .isSuccess());
        // as we have a dispatcher the message was dispatched & it cannot be found in destination mbox
        Awaitility.await().until(() -> MagicTestReActor.RECEIVED.sum() == 1);
    }

    @Test
    void loopbackDriverChannelIdIsTheOneSetInLocalDriver() {
        Assertions.assertEquals(SystemLocalDrivers.DIRECT_COMMUNICATION.getChannelId(), loopbackDriver.getChannelId());
    }
}<|MERGE_RESOLUTION|>--- conflicted
+++ resolved
@@ -3,7 +3,7 @@
  * All rights reserved.
  *
  * This source code is licensed under the BSD-style license found in the
- * LICENSE file in the root directory of this source tree.
+ * LICENSE file in the root directory of this source tree. 
  */
 
 package io.reacted.core.drivers.system;
@@ -20,19 +20,14 @@
 import io.reacted.core.reactors.systemreactors.MagicTestReActor;
 import io.reacted.core.reactorsystem.ReActorRef;
 import io.reacted.core.reactorsystem.ReActorSystem;
-import java.time.Duration;
-import java.util.concurrent.ExecutionException;
 import org.awaitility.Awaitility;
 import org.junit.jupiter.api.AfterEach;
 import org.junit.jupiter.api.Assertions;
 import org.junit.jupiter.api.BeforeEach;
 import org.junit.jupiter.api.Test;
 
-<<<<<<< HEAD
-=======
 import java.util.concurrent.ExecutionException;
 
->>>>>>> 1b4017bc
 class LoopbackDriverTest {
     static String testDispatcher = "TestDispatcher";
     static ReActorSystem reActorSystem;
@@ -44,18 +39,6 @@
     void prepareEnvironment() throws Exception {
         // Prepare & init ReActorSystem
         ReActorSystemConfig reActorSystemConfig = ReActorSystemConfig.newBuilder()
-<<<<<<< HEAD
-                .setReactorSystemName(CoreConstants.RE_ACTED_ACTOR_SYSTEM)
-                .setMsgFanOutPoolSize(1)
-                .setLocalDriver(SystemLocalDrivers.DIRECT_COMMUNICATION)
-                .addDispatcherConfig(DispatcherConfig.newBuilder()
-                                             .setDispatcherName(testDispatcher)
-                                             .setBatchSize(1_000)
-                                             .setDispatcherThreadsNum(1)
-                                             .build())
-                .setAskTimeoutsCleanupInterval(Duration.ofSeconds(10))
-                .build();
-=======
                                                                      .setReactorSystemName(CoreConstants.REACTED_ACTOR_SYSTEM)
                                                                      .setMsgFanOutPoolSize(1)
                                                                      .setLocalDriver(SystemLocalDrivers.DIRECT_COMMUNICATION)
@@ -65,7 +48,6 @@
                                                                                                           .setDispatcherThreadsNum(1)
                                                                                                           .build())
                                                                      .build();
->>>>>>> 1b4017bc
         reActorSystem = new ReActorSystem(reActorSystemConfig);
         reActorSystem.initReActorSystem();
 
@@ -73,16 +55,6 @@
         loopbackDriver.initDriverLoop(reActorSystem);
 
         ReActorConfig reActorConfig = ReActorConfig.newBuilder()
-<<<<<<< HEAD
-                .setReActorName("ReActorName")
-                .setDispatcherName(testDispatcher)
-                .setMailBoxProvider(BasicMbox::new)
-                .setTypedSniffSubscriptions(SubscriptionPolicy.LOCAL.forType(Message.class))
-                .build();
-
-        destReActorRef = reActorSystem.spawnReActor(new MagicTestReActor(1, true, reActorConfig))
-                .orElseSneakyThrow();
-=======
                                                    .setReActorName("ReActorName")
                                                    .setDispatcherName(testDispatcher)
                                                    .setTypedSubscriptions(TypedSubscriptionPolicy.LOCAL.forType(Message.class))
@@ -90,22 +62,19 @@
 
         destReActorRef = reActorSystem.spawn(new MagicTestReActor(1, true, reActorConfig))
                                       .orElseSneakyThrow();
->>>>>>> 1b4017bc
         message = new Message(ReActorRef.NO_REACTOR_REF, destReActorRef, 0, reActorSystem.getLocalReActorSystemId(),
                               AckingPolicy.NONE, "payload");
     }
 
     @AfterEach
-    public void cleanup() {
-        reActorSystem.shutDown();
-    }
+    public void cleanup() { reActorSystem.shutDown(); }
 
     @Test
     void loopbackDriverCanTellMessageToReactor() throws ExecutionException, InterruptedException {
         Assertions.assertTrue(loopbackDriver.tell(ReActorRef.NO_REACTOR_REF, destReActorRef, AckingPolicy.NONE, message)
-                                      .toCompletableFuture()
-                                      .get()
-                                      .isSuccess());
+                                            .toCompletableFuture()
+                                            .get()
+                                            .isSuccess());
         // as we have a dispatcher the message was dispatched & it cannot be found in destination mbox
         Awaitility.await().until(() -> MagicTestReActor.RECEIVED.sum() == 1);
     }

--- conflicted
+++ resolved
@@ -19,7 +19,6 @@
 import io.reacted.core.reactors.ReActorId;
 import io.reacted.core.reactorsystem.ReActorRef;
 import io.reacted.core.reactorsystem.ReActorSystem;
-import java.time.Duration;
 import org.junit.jupiter.api.Assertions;
 import org.junit.jupiter.api.Test;
 
@@ -29,18 +28,6 @@
     void messagesWithUnknownDestinationAreSentToDeadLetter() throws InterruptedException {
         // Prepare & init ReActorSystem
         ReActorSystemConfig reActorSystemConfig = ReActorSystemConfig.newBuilder()
-<<<<<<< HEAD
-                .setReactorSystemName(CoreConstants.RE_ACTED_ACTOR_SYSTEM)
-                .setMsgFanOutPoolSize(2)
-                .setLocalDriver(SystemLocalDrivers.DIRECT_COMMUNICATION)
-                .addDispatcherConfig(DispatcherConfig.newBuilder()
-                                             .setDispatcherName(CoreConstants.TEST_DISPATCHER)
-                                             .setBatchSize(1_000)
-                                             .setDispatcherThreadsNum(1)
-                                             .build())
-                .setAskTimeoutsCleanupInterval(Duration.ofSeconds(10))
-                .build();
-=======
                                                                      .setReactorSystemName(CoreConstants.REACTED_ACTOR_SYSTEM)
                                                                      .setMsgFanOutPoolSize(2)
                                                                      .setLocalDriver(SystemLocalDrivers.DIRECT_COMMUNICATION)
@@ -50,21 +37,11 @@
                                                                                                           .setDispatcherThreadsNum(1)
                                                                                                           .build())
                                                                      .build();
->>>>>>> 1b4017bc
         ReActorSystem reActorSystem = new ReActorSystem(reActorSystemConfig);
         reActorSystem.initReActorSystem();
 
         // Spawn new reactor
         ReActorConfig reActorConfig = ReActorConfig.newBuilder()
-<<<<<<< HEAD
-                .setReActorName("TR")
-                .setDispatcherName(CoreConstants.TEST_DISPATCHER)
-                .setMailBoxProvider(BasicMbox::new)
-                .setTypedSniffSubscriptions(SubscriptionPolicy.LOCAL.forType(DeadMessage.class))
-                .build();
-        reActorSystem.spawnReActor(new MagicTestReActor(2, true, reActorConfig))
-                .orElseSneakyThrow();
-=======
                                                    .setReActorName("TR")
                                                    .setDispatcherName(CoreConstants.TEST_DISPATCHER)
                                                    .setMailBoxProvider(ctx -> new BasicMbox())
@@ -72,7 +49,6 @@
                                                    .build();
         reActorSystem.spawn(new MagicTestReActor(2, true, reActorConfig))
                      .orElseSneakyThrow();
->>>>>>> 1b4017bc
         new ReActorRef(new ReActorId(ReActorId.NO_REACTOR_ID, CoreConstants.REACTOR_NAME),
                        reActorSystem.getLoopback()).tell(ReActorRef.NO_REACTOR_REF, "message");
         Thread.sleep(1000);

/*
 * Copyright (c) 2020 , <Razvan Nicoara> [ razvan@reacted.io ]
 * All rights reserved.
 *
 * This source code is licensed under the BSD-style license found in the
 * LICENSE file in the root directory of this source tree.
 */

package io.reacted.core.reactorsystem;

import static org.mockito.Mockito.mock;

import io.reacted.core.CoreConstants;
import io.reacted.core.config.dispatchers.DispatcherConfig;
import io.reacted.core.config.reactors.ReActorConfig;
import io.reacted.core.config.reactors.TypedSubscription;
import io.reacted.core.config.reactors.TypedSubscriptionPolicy;
import io.reacted.core.config.reactorsystem.ReActorSystemConfig;
import io.reacted.core.drivers.local.SystemLocalDrivers;
import io.reacted.core.drivers.system.LoopbackDriver;
import io.reacted.core.drivers.system.ReActorSystemDriver;
import io.reacted.core.mailboxes.BasicMbox;
import io.reacted.core.messages.AckingPolicy;
import io.reacted.core.messages.Message;
import io.reacted.core.reactors.ReActions;
import io.reacted.core.reactors.ReActorId;
import io.reacted.core.reactors.systemreactors.MagicTestReActor;
import io.reacted.patterns.Try;
import java.time.Duration;
import java.util.List;
import java.util.Optional;
import org.awaitility.Awaitility;
import org.hamcrest.CoreMatchers;
import org.junit.jupiter.api.AfterEach;
import org.junit.jupiter.api.Assertions;
import org.junit.jupiter.api.BeforeEach;
import org.junit.jupiter.api.Test;

<<<<<<< HEAD
=======
import java.util.List;
import java.util.Optional;
import java.util.concurrent.CompletableFuture;
import java.util.concurrent.CompletionStage;
import java.util.concurrent.TimeUnit;

import static org.mockito.Mockito.mock;

>>>>>>> 1b4017bc
class ReActorSystemTest {
    private static final String DISPATCHER_NAME = "TestDispatcher";
    private ReActorSystem reActorSystem;
    private final ReActorConfig reActorConfig = ReActorConfig.newBuilder()
<<<<<<< HEAD
            .setMailBoxProvider(BasicMbox::new)
            .setDispatcherName(DISPATCHER_NAME)
            .setTypedSniffSubscriptions(SubscriptionPolicy.SniffSubscription.NO_SUBSCRIPTIONS)
            .setReActorName("Reactor Name")
            .build();

    private final ReActorConfig childReActorConfig = ReActorConfig.newBuilder()
            .setMailBoxProvider(BasicMbox::new)
            .setDispatcherName(DISPATCHER_NAME)
            .setTypedSniffSubscriptions(SubscriptionPolicy.SniffSubscription.NO_SUBSCRIPTIONS)
            .setReActorName("Child reactor name")
            .build();
=======
                                                             .setMailBoxProvider(ctx -> new BasicMbox())
                                                             .setDispatcherName(DISPATCHER_NAME)
                                                             .setTypedSubscriptions(TypedSubscription.NO_SUBSCRIPTIONS)
                                                             .setReActorName("Reactor Name")
                                                             .build();

    private final ReActorConfig childReActorConfig = ReActorConfig.newBuilder()
                                                                  .setMailBoxProvider(ctx -> new BasicMbox())
                                                                  .setDispatcherName(DISPATCHER_NAME)
                                                                  .setTypedSubscriptions(TypedSubscription.NO_SUBSCRIPTIONS)
                                                                  .setReActorName("Child reactor name")
                                                                  .build();
>>>>>>> 1b4017bc

    @BeforeEach
    void prepareReactorSystem() {
        ReActorSystemConfig reActorSystemConfig = ReActorSystemConfig.newBuilder()
<<<<<<< HEAD
                .setReactorSystemName(CoreConstants.RE_ACTED_ACTOR_SYSTEM)
                .setMsgFanOutPoolSize(2)
                .setLocalDriver(SystemLocalDrivers.DIRECT_COMMUNICATION)
                .addDispatcherConfig(DispatcherConfig.newBuilder()
                                             .setDispatcherName("TestDispatcher")
                                             .setBatchSize(1_000)
                                             .setDispatcherThreadsNum(1)
                                             .build())
                .setAskTimeoutsCleanupInterval(Duration.ofSeconds(10))
                .build();
=======
                                                                     .setReactorSystemName(CoreConstants.REACTED_ACTOR_SYSTEM)
                                                                     .setMsgFanOutPoolSize(2)
                                                                     .setLocalDriver(SystemLocalDrivers.DIRECT_COMMUNICATION)
                                                                     .addDispatcherConfig(DispatcherConfig.newBuilder()
                                                                                                          .setDispatcherName("TestDispatcher")
                                                                                                          .setBatchSize(1_000)
                                                                                                          .setDispatcherThreadsNum(1)
                                                                                                          .build())
                                                                     .build();
>>>>>>> 1b4017bc
        reActorSystem = new ReActorSystem(reActorSystemConfig);
        reActorSystem.initReActorSystem();
    }

    @AfterEach
    void rampDownReactorSystem() {
        reActorSystem.shutDown();
        MagicTestReActor.RECEIVED.reset();
    }

    @Test
    void reactorSystemHasByDefaultLoopbackDriver() {
        boolean loopbackDriverPresent = false;
        for (ReActorSystemDriver reActorSystemDriver : reActorSystem.getReActorSystemDrivers()) {
            if (reActorSystemDriver.getClass().equals(LoopbackDriver.class)) {
                loopbackDriverPresent = true;
                break;
            }
        }
        Assertions.assertTrue(loopbackDriverPresent);
    }

    @Test
    void reactorSystemCanUnregisterLoopbackDriver() {
        //        todo: test with different driver not loopback
        //        LoopbackDriver loopbackDriver = new LoopbackDriver(reActorSystem.getSystemConfig().getReActorSystemName(),
        //                reActorSystem, reActorSystem.getSystemConfig().getLocalDriver());
        //        reActorSystem.registerReActorSystemDriver(loopbackDriver).orElseSneakyThrow();
        //
        //        reActorSystem.unregisterReActorSystemDriver(reActorSystem.getReActorSystemDrivers().iterator().next());
        //        Assertions.assertFalse(reActorSystem.getReActorSystemDrivers().contains(loopbackDriver));
    }

    @Test
    void reactorSystemCanSpawnNewReactor() {
        Try<ReActorRef> reActorRef = reActorSystem.spawn(mock(ReActions.class), reActorConfig);

        Assertions.assertTrue(reActorRef.isSuccess());
        ReActorId reActorId = reActorRef.get().getReActorId();
        Assertions.assertTrue(reActorSystem.getReActor(reActorId).isPresent());
        Assertions.assertFalse(reActorSystem.getReActor(reActorId).isEmpty());
    }

    @Test
    void reactorSystemCanSpawnNewChild() {
        Try<ReActorRef> fatherActor = reActorSystem.spawn(ReActions.NO_REACTIONS, reActorConfig);

        Try<ReActorRef> childReActor = reActorSystem.spawnChild(ReActions.NO_REACTIONS, fatherActor.get(),
                                                                childReActorConfig);
        childReActor.map(ReActorRef::getReActorId)
                .map(reActorSystem::getReActor)
                .ifSuccessOrElse(raCtx -> Assertions.assertTrue(raCtx.isPresent()),
                                 Assertions::fail);

        Optional<ReActorContext> reActor = fatherActor.map(ReActorRef::getReActorId)
                .map(reActorSystem::getReActor)
                .orElseSneakyThrow();
        childReActor.ifSuccessOrElse(child -> reActor.map(ReActorContext::getChildren)
                                             .filter(children -> children.size() == 1)
                                             .map(children -> children.get(0))
                                             .ifPresentOrElse(firstChild -> Assertions.assertEquals(firstChild,
                                                                                                    childReActor.get()),
                                                              Assertions::fail),
                                     Assertions::fail);
    }


    @Test
    void reactorSystemCanStopChild() {
        ReActorRef fatherActor = reActorSystem.spawn(ReActions.NO_REACTIONS, reActorConfig)
                                              .orElseSneakyThrow();
        ReActorRef childReActor = reActorSystem.spawnChild(ReActions.NO_REACTIONS, fatherActor,
                                                           childReActorConfig)
                                               .orElseSneakyThrow();

        Optional<ReActorContext> fatherCtx = reActorSystem.getReActor(fatherActor.getReActorId());

        List<ReActorRef> children = fatherCtx.map(ReActorContext::getChildren)
                                             .orElse(List.of());
        Assertions.assertEquals(1, children.size());
        reActorSystem.stop(childReActor.getReActorId())
                     .map(CompletionStage::toCompletableFuture)
                     .ifPresentOrElse(CompletableFuture::join,
                                      () -> Assertions.fail("No ReActor found!?"));
        Assertions.assertEquals(0, children.size());
    }

    @Test
    void reActorSystemCanBroadcastToListeners() {
        // todo change to use local var
        ReActorConfig reActorConfig = ReActorConfig.newBuilder()
<<<<<<< HEAD
                .setReActorName("TR")
                .setDispatcherName("TestDispatcher")
                .setMailBoxProvider(BasicMbox::new)
                .setTypedSniffSubscriptions(SubscriptionPolicy.LOCAL.forType(Message.class))
                .build();
=======
                                                   .setReActorName("TR")
                                                   .setDispatcherName("TestDispatcher")
                                                   .setTypedSubscriptions(TypedSubscriptionPolicy.LOCAL.forType(Message.class))
                                                   .build();
>>>>>>> 1b4017bc

        reActorSystem.spawn(new MagicTestReActor(1, true, reActorConfig));

<<<<<<< HEAD
        reActorSystem.spawnReActor(new MagicTestReActor(1, true, reActorConfig.toBuilder()
                .setReActorName("2nd reactor name")
                .build()));
=======
        reActorSystem.spawn(new MagicTestReActor(1, true, ReActorConfig.fromConfig(reActorConfig)
                                                                       .setReActorName("2nd reactor name")
                                                                       .build()));
>>>>>>> 1b4017bc

        Message originalMsg = new Message(ReActorRef.NO_REACTOR_REF, ReActorRef.NO_REACTOR_REF, 0x31337,
                                          reActorSystem.getLocalReActorSystemId(), AckingPolicy.NONE,
                                          CoreConstants.DE_SERIALIZATION_SUCCESSFUL);

        reActorSystem.broadcastToLocalSubscribers(ReActorRef.NO_REACTOR_REF, originalMsg);

        Awaitility.await()
                .until(MagicTestReActor.RECEIVED::intValue, CoreMatchers.equalTo(2));
    }

//    @Test
//    void reactorSystemCanRegisterNewGate() {
//        ReActorSystemId reActorSystemId = new ReActorSystemId("reActorSystemId");
//        GateDescriptor gateDescriptor = reActorSystem.registerNewGate(reActorSystemId, new GateDescriptor(new NullReActorSystemRef(), mock(LocalDriver.class)));
//
//        Assertions.assertTrue(Optional.ofNullable(reActorSystem.findGate(reActorSystemId)).isPresent());
//        Assertions.assertEquals(Optional.of(gateDescriptor),
//                reActorSystem.findGate(reActorSystemId).filter(
//                        gateDescript -> gateDescript.equals(gateDescriptor)));
//    }
//
//    @Test
//    void reactorSystemCanRegisterMultipleGates() {
//        ReActorSystemId reActorSystemId = new ReActorSystemId("reActorSystemId");
//        GateDescriptor gateDescriptor1 = reActorSystem.registerNewGate(reActorSystemId, new GateDescriptor(new NullReActorSystemRef(), mock(LocalDriver.class)));
//        GateDescriptor gateDescriptor2 = reActorSystem.registerNewGate(reActorSystemId, new GateDescriptor(new NullReActorSystemRef(), mock(LocalDriver.class)));
//
//        Assertions.assertEquals(2, reActorSystem.getReActorSystemsGates().size());
//        Assertions.assertTrue(reActorSystem.getReActorSystemsGates().containsValue(gateDescriptor1));
//        Assertions.assertTrue(reActorSystem.getReActorSystemsGates().containsValue(gateDescriptor2));
//    }

}<|MERGE_RESOLUTION|>--- conflicted
+++ resolved
@@ -7,8 +7,6 @@
  */
 
 package io.reacted.core.reactorsystem;
-
-import static org.mockito.Mockito.mock;
 
 import io.reacted.core.CoreConstants;
 import io.reacted.core.config.dispatchers.DispatcherConfig;
@@ -26,9 +24,6 @@
 import io.reacted.core.reactors.ReActorId;
 import io.reacted.core.reactors.systemreactors.MagicTestReActor;
 import io.reacted.patterns.Try;
-import java.time.Duration;
-import java.util.List;
-import java.util.Optional;
 import org.awaitility.Awaitility;
 import org.hamcrest.CoreMatchers;
 import org.junit.jupiter.api.AfterEach;
@@ -36,8 +31,6 @@
 import org.junit.jupiter.api.BeforeEach;
 import org.junit.jupiter.api.Test;
 
-<<<<<<< HEAD
-=======
 import java.util.List;
 import java.util.Optional;
 import java.util.concurrent.CompletableFuture;
@@ -46,25 +39,10 @@
 
 import static org.mockito.Mockito.mock;
 
->>>>>>> 1b4017bc
 class ReActorSystemTest {
     private static final String DISPATCHER_NAME = "TestDispatcher";
     private ReActorSystem reActorSystem;
     private final ReActorConfig reActorConfig = ReActorConfig.newBuilder()
-<<<<<<< HEAD
-            .setMailBoxProvider(BasicMbox::new)
-            .setDispatcherName(DISPATCHER_NAME)
-            .setTypedSniffSubscriptions(SubscriptionPolicy.SniffSubscription.NO_SUBSCRIPTIONS)
-            .setReActorName("Reactor Name")
-            .build();
-
-    private final ReActorConfig childReActorConfig = ReActorConfig.newBuilder()
-            .setMailBoxProvider(BasicMbox::new)
-            .setDispatcherName(DISPATCHER_NAME)
-            .setTypedSniffSubscriptions(SubscriptionPolicy.SniffSubscription.NO_SUBSCRIPTIONS)
-            .setReActorName("Child reactor name")
-            .build();
-=======
                                                              .setMailBoxProvider(ctx -> new BasicMbox())
                                                              .setDispatcherName(DISPATCHER_NAME)
                                                              .setTypedSubscriptions(TypedSubscription.NO_SUBSCRIPTIONS)
@@ -77,23 +55,10 @@
                                                                   .setTypedSubscriptions(TypedSubscription.NO_SUBSCRIPTIONS)
                                                                   .setReActorName("Child reactor name")
                                                                   .build();
->>>>>>> 1b4017bc
 
     @BeforeEach
     void prepareReactorSystem() {
         ReActorSystemConfig reActorSystemConfig = ReActorSystemConfig.newBuilder()
-<<<<<<< HEAD
-                .setReactorSystemName(CoreConstants.RE_ACTED_ACTOR_SYSTEM)
-                .setMsgFanOutPoolSize(2)
-                .setLocalDriver(SystemLocalDrivers.DIRECT_COMMUNICATION)
-                .addDispatcherConfig(DispatcherConfig.newBuilder()
-                                             .setDispatcherName("TestDispatcher")
-                                             .setBatchSize(1_000)
-                                             .setDispatcherThreadsNum(1)
-                                             .build())
-                .setAskTimeoutsCleanupInterval(Duration.ofSeconds(10))
-                .build();
-=======
                                                                      .setReactorSystemName(CoreConstants.REACTED_ACTOR_SYSTEM)
                                                                      .setMsgFanOutPoolSize(2)
                                                                      .setLocalDriver(SystemLocalDrivers.DIRECT_COMMUNICATION)
@@ -103,7 +68,6 @@
                                                                                                           .setDispatcherThreadsNum(1)
                                                                                                           .build())
                                                                      .build();
->>>>>>> 1b4017bc
         reActorSystem = new ReActorSystem(reActorSystemConfig);
         reActorSystem.initReActorSystem();
     }
@@ -128,13 +92,13 @@
 
     @Test
     void reactorSystemCanUnregisterLoopbackDriver() {
-        //        todo: test with different driver not loopback
-        //        LoopbackDriver loopbackDriver = new LoopbackDriver(reActorSystem.getSystemConfig().getReActorSystemName(),
-        //                reActorSystem, reActorSystem.getSystemConfig().getLocalDriver());
-        //        reActorSystem.registerReActorSystemDriver(loopbackDriver).orElseSneakyThrow();
-        //
-        //        reActorSystem.unregisterReActorSystemDriver(reActorSystem.getReActorSystemDrivers().iterator().next());
-        //        Assertions.assertFalse(reActorSystem.getReActorSystemDrivers().contains(loopbackDriver));
+//        todo: test with different driver not loopback
+//        LoopbackDriver loopbackDriver = new LoopbackDriver(reActorSystem.getSystemConfig().getReActorSystemName(),
+//                reActorSystem, reActorSystem.getSystemConfig().getLocalDriver());
+//        reActorSystem.registerReActorSystemDriver(loopbackDriver).orElseSneakyThrow();
+//
+//        reActorSystem.unregisterReActorSystemDriver(reActorSystem.getReActorSystemDrivers().iterator().next());
+//        Assertions.assertFalse(reActorSystem.getReActorSystemDrivers().contains(loopbackDriver));
     }
 
     @Test
@@ -154,19 +118,19 @@
         Try<ReActorRef> childReActor = reActorSystem.spawnChild(ReActions.NO_REACTIONS, fatherActor.get(),
                                                                 childReActorConfig);
         childReActor.map(ReActorRef::getReActorId)
-                .map(reActorSystem::getReActor)
-                .ifSuccessOrElse(raCtx -> Assertions.assertTrue(raCtx.isPresent()),
-                                 Assertions::fail);
+                    .map(reActorSystem::getReActor)
+                    .ifSuccessOrElse(raCtx -> Assertions.assertTrue(raCtx.isPresent()),
+                                     Assertions::fail);
 
         Optional<ReActorContext> reActor = fatherActor.map(ReActorRef::getReActorId)
-                .map(reActorSystem::getReActor)
-                .orElseSneakyThrow();
+                                                      .map(reActorSystem::getReActor)
+                                                      .orElseSneakyThrow();
         childReActor.ifSuccessOrElse(child -> reActor.map(ReActorContext::getChildren)
-                                             .filter(children -> children.size() == 1)
-                                             .map(children -> children.get(0))
-                                             .ifPresentOrElse(firstChild -> Assertions.assertEquals(firstChild,
-                                                                                                    childReActor.get()),
-                                                              Assertions::fail),
+                                                     .filter(children -> children.size() == 1)
+                                                     .map(children -> children.get(0))
+                                                     .ifPresentOrElse(firstChild -> Assertions.assertEquals(firstChild,
+                                                                                                            childReActor.get()),
+                                                                      Assertions::fail),
                                      Assertions::fail);
     }
 
@@ -195,30 +159,16 @@
     void reActorSystemCanBroadcastToListeners() {
         // todo change to use local var
         ReActorConfig reActorConfig = ReActorConfig.newBuilder()
-<<<<<<< HEAD
-                .setReActorName("TR")
-                .setDispatcherName("TestDispatcher")
-                .setMailBoxProvider(BasicMbox::new)
-                .setTypedSniffSubscriptions(SubscriptionPolicy.LOCAL.forType(Message.class))
-                .build();
-=======
                                                    .setReActorName("TR")
                                                    .setDispatcherName("TestDispatcher")
                                                    .setTypedSubscriptions(TypedSubscriptionPolicy.LOCAL.forType(Message.class))
                                                    .build();
->>>>>>> 1b4017bc
 
         reActorSystem.spawn(new MagicTestReActor(1, true, reActorConfig));
 
-<<<<<<< HEAD
-        reActorSystem.spawnReActor(new MagicTestReActor(1, true, reActorConfig.toBuilder()
-                .setReActorName("2nd reactor name")
-                .build()));
-=======
         reActorSystem.spawn(new MagicTestReActor(1, true, ReActorConfig.fromConfig(reActorConfig)
                                                                        .setReActorName("2nd reactor name")
                                                                        .build()));
->>>>>>> 1b4017bc
 
         Message originalMsg = new Message(ReActorRef.NO_REACTOR_REF, ReActorRef.NO_REACTOR_REF, 0x31337,
                                           reActorSystem.getLocalReActorSystemId(), AckingPolicy.NONE,
@@ -227,7 +177,7 @@
         reActorSystem.broadcastToLocalSubscribers(ReActorRef.NO_REACTOR_REF, originalMsg);
 
         Awaitility.await()
-                .until(MagicTestReActor.RECEIVED::intValue, CoreMatchers.equalTo(2));
+                  .until(MagicTestReActor.RECEIVED::intValue, CoreMatchers.equalTo(2));
     }
 
 //    @Test
